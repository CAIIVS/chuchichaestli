"""UNet model.

This file is part of Chuchichaestli.

Chuchichaestli is free software: you can redistribute it and/or modify
it under the terms of the GNU General Public License as published by
the Free Software Foundation, either version 3 of the License, or
(at your option) any later version.

Chuchichaestli is distributed in the hope that it will be useful,
but WITHOUT ANY WARRANTY; without even the implied warranty of
MERCHANTABILITY or FITNESS FOR A PARTICULAR PURPOSE.  See the
GNU General Public License for more details.

You should have received a copy of the GNU General Public License
along with Chuchichaestli.  If not, see <http://www.gnu.org/licenses/>.

Developed by the Intelligent Vision Systems Group at ZHAW.
"""

import warnings

import torch
from torch import nn

from chuchichaestli.models.activations import ACTIVATION_FUNCTIONS
from chuchichaestli.models.downsampling import Downsample
from chuchichaestli.models.maps import DIM_TO_CONV_MAP
from chuchichaestli.models.unet.blocks import (
    AttnDownBlock,
    AttnGateUpBlock,
    AttnMidBlock,
    AttnUpBlock,
    ConvAttnDownBlock,
    ConvAttnMidBlock,
    ConvAttnUpBlock,
    DownBlock,
    MidBlock,
    UpBlock,
    GaussianNoiseBlock,
)
from chuchichaestli.models.unet.time_embeddings import (
    SinusoidalTimeEmbedding,
)
from chuchichaestli.models.upsampling import Upsample
from chuchichaestli.models.resnet import Norm


BLOCK_MAP = {
    "DownBlock": DownBlock,
    "MidBlock": MidBlock,
    "UpBlock": UpBlock,
    "AttnDownBlock": AttnDownBlock,
    "AttnMidBlock": AttnMidBlock,
    "AttnUpBlock": AttnUpBlock,
    "ConvAttnDownBlock": ConvAttnDownBlock,
    "ConvAttnMidBlock": ConvAttnMidBlock,
    "ConvAttnUpBlock": ConvAttnUpBlock,
    "AttnGateUpBlock": AttnGateUpBlock,
}


class UNet(nn.Module):
    """UNet model implementation."""

    def __init__(
        self,
        dimensions: int = 2,
        in_channels: int = 1,
        n_channels: int = 32,
        out_channels: int = 1,
        down_block_types: tuple[str, ...] = (
            "DownBlock",
            "DownBlock",
            "AttnDownBlock",
            "AttnDownBlock",
        ),
        mid_block_type: str = "MidBlock",
        up_block_types: tuple[str, ...] = (
            "UpBlock",
            "UpBlock",
            "AttnUpBlock",
            "AttnUpBlock",
        ),
        block_out_channel_mults: tuple[int, ...] = (1, 2, 2, 4),
        time_embedding: bool = True,
        time_channels: int = 32,
        num_layers_per_block: int = 1,
        groups: int = 8,
        act: str = "silu",
        in_kernel_size: int = 3,
        out_kernel_size: int = 3,
        res_groups: int = 32,
        res_act_fn: str = "silu",
        res_dropout: float = 0.1,
        res_norm_type: str = "group",
        res_kernel_size: int = 3,
        attn_head_dim: int = 32,
        attn_n_heads: int = 1,
        attn_dropout_p: float = 0.0,
        attn_norm_type: str = "group",
        attn_groups: int = 32,
        attn_kernel_size: int = 1,
        attn_gate_inter_channels: int = 32,
        skip_connection_action: str = "concat",
        skip_connection_between_levels: bool | None = None,
        add_noise: str | None = None,
        noise_sigma: float = 0.1,
        noise_detached: bool = True,
    ):
        """UNet model implementation.

        Args:
            dimensions: Number of dimensions.
            in_channels: Number of input channels.
            n_channels: Number of channels in the first layer.
            out_channels: Number of output channels.
            down_block_types: Types of down blocks.
            mid_block_type: Type of mid block.
            up_block_types: Types of up blocks.
            block_out_channel_mults: Output channel multipliers for each block.
            time_embedding: Whether to use a time embedding.
            time_channels: Number of time channels.
            num_layers_per_block: Number of layers per block.
            groups: Number of groups for group normalization.
            act: Activation function.
            in_kernel_size: Kernel size for the input convolution.
            out_kernel_size: Kernel size for the output convolution.
            res_groups: Number of groups for the residual block normalization (if group norm).
            res_act_fn: Activation function for the residual block.
            res_dropout: Dropout rate for the residual block.
            res_norm_type: Normalization type for the residual block.
            res_kernel_size: Kernel size for the residual block.
            attn_head_dim: Dimension of the attention head.
            attn_n_heads: Number of attention heads.
            attn_dropout_p: Dropout probability of the scaled dot product attention.
            attn_norm_type: Normalization type for the convolutional attention block.
            attn_groups: Number of groups for the convolutional attention block normalization (if group norm).
            attn_kernel_size: Kernel size for the convolutional attention block.
            attn_gate_inter_channels: Number of intermediate channels for the attention gate.
            skip_connection_action: Action to take for the skip connection. Can be "concat", "avg", "add", or None (= do not use skip connections).
            skip_connection_between_levels: Whether to use skip connections between levels (i.e. when channels are not equal). Default is True for "concat" and False for "avg" and "add".
            add_noise: Add a Gaussian noise regularizer block in the bottleneck. Can be "up" (after the bottlenet) or "down" (before the bottleneck).
            noise_sigma: Relative (to the magnitude of the input) standard deviation for the noise generation.
            noise_detached: If True, the input is detached for the noise generation. Note, this should generally be set to True, otherwise the noise is treated as learnable parameter.
        """
        super().__init__()

        if dimensions not in DIM_TO_CONV_MAP:
            raise ValueError(
                f"Invalid number of dimensions ({dimensions}). Must be one of {list(DIM_TO_CONV_MAP.keys())}."
            )

        if len(down_block_types) != len(up_block_types):
            raise ValueError("The number of down and up block types must be equal.")

        if len(down_block_types) != len(block_out_channel_mults):
            raise ValueError(
                "The number of down block types and output channel multipliers must be equal."
            )

        conv_cls = DIM_TO_CONV_MAP[dimensions]

        if res_norm_type == "group" and n_channels % res_groups != 0:
            warnings.warn(
                f"Number of channels ({n_channels}) is not divisible by the number of groups ({res_groups}). Setting number of groups to in_channels."
            )
            res_groups = n_channels
            groups = min(groups, n_channels)

        res_args = {
            "res_groups": res_groups,
            "res_act_fn": res_act_fn,
            "res_dropout": res_dropout,
            "res_norm_type": res_norm_type,
            "res_kernel_size": res_kernel_size,
        }

        attn_args = {
            "n_heads": attn_n_heads,
            "head_dim": attn_head_dim,
<<<<<<< HEAD
            "dropout_p": attn_dropout_p,
            "norm_type": attn_norm_type,
            "groups": attn_groups,
            "kernel_size": attn_kernel_size,
            "inter_channels": attn_gate_inter_channels,
=======
            "num_channels_inter": attn_gate_inter_channels,
>>>>>>> 6f9b4d93
        }

        self.conv_in = conv_cls(
            in_channels, n_channels, kernel_size=in_kernel_size, padding="same"
        )

        self.time_channels = time_channels
        self.time_emb = (
            SinusoidalTimeEmbedding(
                time_channels, flip_sin_to_cos=False, downscale_freq_shift=0.0
            )
            if time_embedding
            else None
        )

        self.down_blocks = nn.ModuleList([])
        self.mid_block = None
        self.up_blocks = nn.ModuleList([])

        n_mults = len(block_out_channel_mults)

        outs = ins = n_channels
        for i in range(n_mults):
            outs = ins * block_out_channel_mults[i]

            for _ in range(num_layers_per_block):
                down_block = BLOCK_MAP[down_block_types[i]](
                    dimensions=dimensions,
                    in_channels=ins,
                    out_channels=outs,
                    time_embedding=time_embedding,
                    time_channels=time_channels,
                    res_args=res_args,
                    attn_args=attn_args,
                )
                self.down_blocks.append(down_block)
                ins = outs

            if i < n_mults - 1:
                self.down_blocks.append(Downsample(dimensions, ins))

        self.mid_block = BLOCK_MAP[mid_block_type](
            dimensions=dimensions,
            channels=outs,
            time_embedding=time_embedding,
            time_channels=time_channels,
            res_args=res_args,
            attn_args=attn_args,
        )

        if skip_connection_between_levels is None:
            skip_connection_between_levels = skip_connection_action == "concat"

        for i in reversed(range(n_mults)):
            outs = ins
            for _ in range(num_layers_per_block):
                up_block = BLOCK_MAP[up_block_types[i]](
                    dimensions=dimensions,
                    in_channels=ins,
                    out_channels=outs,
                    time_embedding=time_embedding,
                    time_channels=time_channels,
                    res_args=res_args,
                    attn_args=attn_args,
                    skip_connection_action=skip_connection_action,
                )
                self.up_blocks.append(up_block)

            outs = ins // block_out_channel_mults[i]
            up_block = BLOCK_MAP[up_block_types[i]](
                dimensions=dimensions,
                in_channels=ins,
                out_channels=outs,
                time_embedding=time_embedding,
                time_channels=time_channels,
                res_args=res_args,
                attn_args=attn_args,
                skip_connection_action=skip_connection_action
                if skip_connection_between_levels
                else None,
            )
            self.up_blocks.append(up_block)
            ins = outs
            if i > 0:
                self.up_blocks.append(Upsample(dimensions, outs))

        match add_noise:
            case "up":
                self.up_blocks.insert(
                    0,
                    GaussianNoiseBlock(sigma=noise_sigma, detached=noise_detached)
                )
            case "down":
                self.down_blocks.append(
                    GaussianNoiseBlock(sigma=noise_sigma, detached=noise_detached)
                )

        self.norm = Norm(dimensions, res_norm_type, outs, groups)
        self.act = ACTIVATION_FUNCTIONS[act]()
        self.conv_out = conv_cls(
            outs, out_channels, kernel_size=out_kernel_size, padding="same"
        )

    def forward(
        self, x: torch.Tensor, t: int | float | torch.Tensor | None = None
    ) -> torch.Tensor:
        """Forward pass through the UNet model."""
        if t is not None:
            if not torch.is_tensor(t):
                t = torch.tensor(t, dtype=torch.long, device=x.device)
            t = t.expand(x.shape[0])

            t = self.time_emb(t)
        x = self.conv_in(x)

        hh = [x]

        for down_block in self.down_blocks:
            x = down_block(x, t)
            if isinstance(down_block, GaussianNoiseBlock):
                continue
            hh.append(x)

        x = self.mid_block(x, t)

        for up_block in self.up_blocks:
            if isinstance(up_block, Upsample | GaussianNoiseBlock):
                x = up_block(x, t)
                continue
            hs = hh.pop()
            x = up_block(x, hs, t)

        x = self.conv_out(self.act(self.norm(x)))
        return x<|MERGE_RESOLUTION|>--- conflicted
+++ resolved
@@ -179,15 +179,11 @@
         attn_args = {
             "n_heads": attn_n_heads,
             "head_dim": attn_head_dim,
-<<<<<<< HEAD
             "dropout_p": attn_dropout_p,
             "norm_type": attn_norm_type,
             "groups": attn_groups,
             "kernel_size": attn_kernel_size,
             "inter_channels": attn_gate_inter_channels,
-=======
-            "num_channels_inter": attn_gate_inter_channels,
->>>>>>> 6f9b4d93
         }
 
         self.conv_in = conv_cls(
