"""UNet model.

This file is part of Chuchichaestli.

Chuchichaestli is free software: you can redistribute it and/or modify
it under the terms of the GNU General Public License as published by
the Free Software Foundation, either version 3 of the License, or
(at your option) any later version.

Chuchichaestli is distributed in the hope that it will be useful,
but WITHOUT ANY WARRANTY; without even the implied warranty of
MERCHANTABILITY or FITNESS FOR A PARTICULAR PURPOSE.  See the
GNU General Public License for more details.

You should have received a copy of the GNU General Public License
along with Chuchichaestli.  If not, see <http://www.gnu.org/licenses/>.

Developed by the Intelligent Vision Systems Group at ZHAW.
"""

import warnings

import torch
from torch import nn

from chuchichaestli.models.activations import ACTIVATION_FUNCTIONS
from chuchichaestli.models.blocks import BLOCK_MAP
from chuchichaestli.models.downsampling import Downsample
from chuchichaestli.models.maps import DIM_TO_CONV_MAP
<<<<<<< HEAD
=======
from chuchichaestli.models.unet.blocks import (
    AttnDownBlock,
    AttnGateUpBlock,
    AttnMidBlock,
    AttnUpBlock,
    ConvAttnDownBlock,
    ConvAttnMidBlock,
    ConvAttnUpBlock,
    DownBlock,
    MidBlock,
    UpBlock,
    GaussianNoiseBlock,
)
>>>>>>> 5a57dde3
from chuchichaestli.models.unet.time_embeddings import (
    SinusoidalTimeEmbedding,
)
from chuchichaestli.models.upsampling import Upsample
from chuchichaestli.models.resnet import Norm


<<<<<<< HEAD
=======
BLOCK_MAP = {
    "DownBlock": DownBlock,
    "MidBlock": MidBlock,
    "UpBlock": UpBlock,
    "AttnDownBlock": AttnDownBlock,
    "AttnMidBlock": AttnMidBlock,
    "AttnUpBlock": AttnUpBlock,
    "ConvAttnDownBlock": ConvAttnDownBlock,
    "ConvAttnMidBlock": ConvAttnMidBlock,
    "ConvAttnUpBlock": ConvAttnUpBlock,
    "AttnGateUpBlock": AttnGateUpBlock,
}


>>>>>>> 5a57dde3
class UNet(nn.Module):
    """UNet model implementation."""

    def __init__(
        self,
        dimensions: int = 2,
        in_channels: int = 1,
        n_channels: int = 32,
        out_channels: int = 1,
        down_block_types: tuple[str, ...] = (
            "DownBlock",
            "DownBlock",
            "AttnDownBlock",
            "AttnDownBlock",
        ),
        mid_block_type: str = "MidBlock",
        up_block_types: tuple[str, ...] = (
            "UpBlock",
            "UpBlock",
            "AttnUpBlock",
            "AttnUpBlock",
        ),
        block_out_channel_mults: tuple[int, ...] = (1, 2, 2, 4),
        time_embedding: bool = True,
        time_channels: int = 32,
        num_layers_per_block: int = 1,
        groups: int = 8,
        act: str = "silu",
        in_kernel_size: int = 3,
        out_kernel_size: int = 3,
        res_groups: int = 32,
        res_act_fn: str = "silu",
        res_dropout: float = 0.1,
        res_norm_type: str = "group",
        res_kernel_size: int = 3,
        attn_head_dim: int = 32,
        attn_n_heads: int = 1,
        attn_dropout_p: float = 0.0,
        attn_norm_type: str = "group",
        attn_groups: int = 32,
        attn_kernel_size: int = 1,
        attn_gate_inter_channels: int = 32,
        skip_connection_action: str = "concat",
        skip_connection_between_levels: bool | None = None,
        add_noise: str | None = None,
        noise_sigma: float = 0.1,
        noise_detached: bool = True,
    ):
        """UNet model implementation.

        Args:
            dimensions: Number of dimensions.
            in_channels: Number of input channels.
            n_channels: Number of channels in the first layer.
            out_channels: Number of output channels.
            down_block_types: Types of down blocks.
            mid_block_type: Type of mid block.
            up_block_types: Types of up blocks.
            block_out_channel_mults: Output channel multipliers for each block.
            time_embedding: Whether to use a time embedding.
            time_channels: Number of time channels.
            num_layers_per_block: Number of layers per block.
            groups: Number of groups for group normalization.
            act: Activation function.
            in_kernel_size: Kernel size for the input convolution.
            out_kernel_size: Kernel size for the output convolution.
            res_groups: Number of groups for the residual block normalization (if group norm).
            res_act_fn: Activation function for the residual block.
            res_dropout: Dropout rate for the residual block.
            res_norm_type: Normalization type for the residual block.
            res_kernel_size: Kernel size for the residual block.
            attn_head_dim: Dimension of the attention head.
            attn_n_heads: Number of attention heads.
            attn_dropout_p: Dropout probability of the scaled dot product attention.
            attn_norm_type: Normalization type for the convolutional attention block.
            attn_groups: Number of groups for the convolutional attention block normalization (if group norm).
            attn_kernel_size: Kernel size for the convolutional attention block.
            attn_gate_inter_channels: Number of intermediate channels for the attention gate.
            skip_connection_action: Action to take for the skip connection. Can be "concat", "avg", "add", or None (= do not use skip connections).
            skip_connection_between_levels: Whether to use skip connections between levels (i.e. when channels are not equal). Default is True for "concat" and False for "avg" and "add".
            add_noise: Add a Gaussian noise regularizer block in the bottleneck. Can be "up" (after the bottlenet) or "down" (before the bottleneck).
            noise_sigma: Relative (to the magnitude of the input) standard deviation for the noise generation.
            noise_detached: If True, the input is detached for the noise generation. Note, this should generally be set to True, otherwise the noise is treated as learnable parameter.
        """
        super().__init__()

        if dimensions not in DIM_TO_CONV_MAP:
            raise ValueError(
                f"Invalid number of dimensions ({dimensions}). Must be one of {list(DIM_TO_CONV_MAP.keys())}."
            )

        if len(down_block_types) != len(up_block_types):
            raise ValueError("The number of down and up block types must be equal.")

        if len(down_block_types) != len(block_out_channel_mults):
            raise ValueError(
                "The number of down block types and output channel multipliers must be equal."
            )

        conv_cls = DIM_TO_CONV_MAP[dimensions]

        if res_norm_type == "group" and n_channels % res_groups != 0:
            warnings.warn(
                f"Number of channels ({n_channels}) is not divisible by the number of groups ({res_groups}). Setting number of groups to in_channels."
            )
            res_groups = n_channels
            groups = min(groups, n_channels)

        res_args = {
            "res_groups": res_groups,
            "res_act_fn": res_act_fn,
            "res_dropout": res_dropout,
            "res_norm_type": res_norm_type,
            "res_kernel_size": res_kernel_size,
        }

        attn_args = {
            "n_heads": attn_n_heads,
            "head_dim": attn_head_dim,
            "dropout_p": attn_dropout_p,
            "norm_type": attn_norm_type,
            "groups": attn_groups,
            "kernel_size": attn_kernel_size,
            "inter_channels": attn_gate_inter_channels,
        }

        self.conv_in = conv_cls(
            in_channels, n_channels, kernel_size=in_kernel_size, padding="same"
        )

        self.time_channels = time_channels
        self.time_emb = (
            SinusoidalTimeEmbedding(
                time_channels, flip_sin_to_cos=False, downscale_freq_shift=0.0
            )
            if time_embedding
            else None
        )

        self.down_blocks = nn.ModuleList([])
        self.mid_block = None
        self.up_blocks = nn.ModuleList([])

        n_mults = len(block_out_channel_mults)

        outs = ins = n_channels
        for i in range(n_mults):
            outs = ins * block_out_channel_mults[i]

            for _ in range(num_layers_per_block):
                down_block = BLOCK_MAP[down_block_types[i]](
                    dimensions=dimensions,
                    in_channels=ins,
                    out_channels=outs,
                    time_embedding=time_embedding,
                    time_channels=time_channels,
                    res_args=res_args,
                    attn_args=attn_args,
                )
                self.down_blocks.append(down_block)
                ins = outs

            if i < n_mults - 1:
                self.down_blocks.append(Downsample(dimensions, ins))

        self.mid_block = BLOCK_MAP[mid_block_type](
            dimensions=dimensions,
            channels=outs,
            time_embedding=time_embedding,
            time_channels=time_channels,
            res_args=res_args,
            attn_args=attn_args,
        )

        if skip_connection_between_levels is None:
            skip_connection_between_levels = skip_connection_action == "concat"

        for i in reversed(range(n_mults)):
            outs = ins
            for _ in range(num_layers_per_block):
                up_block = BLOCK_MAP[up_block_types[i]](
                    dimensions=dimensions,
                    in_channels=ins,
                    out_channels=outs,
                    time_embedding=time_embedding,
                    time_channels=time_channels,
                    res_args=res_args,
                    attn_args=attn_args,
                    skip_connection_action=skip_connection_action,
                )
                self.up_blocks.append(up_block)

            outs = ins // block_out_channel_mults[i]
            up_block = BLOCK_MAP[up_block_types[i]](
                dimensions=dimensions,
                in_channels=ins,
                out_channels=outs,
                time_embedding=time_embedding,
                time_channels=time_channels,
                res_args=res_args,
                attn_args=attn_args,
                skip_connection_action=skip_connection_action
                if skip_connection_between_levels
                else None,
            )
            self.up_blocks.append(up_block)
            ins = outs
            if i > 0:
                self.up_blocks.append(Upsample(dimensions, outs))

        match add_noise:
            case "up":
                self.up_blocks.insert(
                    0,
                    GaussianNoiseBlock(sigma=noise_sigma, detached=noise_detached)
                )
            case "down":
                self.down_blocks.append(
                    GaussianNoiseBlock(sigma=noise_sigma, detached=noise_detached)
                )

        self.norm = Norm(dimensions, res_norm_type, outs, groups)
        self.act = ACTIVATION_FUNCTIONS[act]()
        self.conv_out = conv_cls(
            outs, out_channels, kernel_size=out_kernel_size, padding="same"
        )

    def forward(
        self, x: torch.Tensor, t: int | float | torch.Tensor | None = None
    ) -> torch.Tensor:
        """Forward pass through the UNet model."""
        if t is not None:
            if not torch.is_tensor(t):
                t = torch.tensor(t, dtype=torch.long, device=x.device)
            t = t.expand(x.shape[0])

            t = self.time_emb(t)
        x = self.conv_in(x)

        hh = [x]

        for down_block in self.down_blocks:
            x = down_block(x, t)
            if isinstance(down_block, GaussianNoiseBlock):
                continue
            hh.append(x)

        x = self.mid_block(x, t)

        for up_block in self.up_blocks:
            if isinstance(up_block, Upsample | GaussianNoiseBlock):
                x = up_block(x, t)
                continue
            hs = hh.pop()
            x = up_block(x, hs, t)

        x = self.conv_out(self.act(self.norm(x)))
        return x<|MERGE_RESOLUTION|>--- conflicted
+++ resolved
@@ -24,49 +24,19 @@
 from torch import nn
 
 from chuchichaestli.models.activations import ACTIVATION_FUNCTIONS
-from chuchichaestli.models.blocks import BLOCK_MAP
+from chuchichaestli.models.blocks import (
+    BLOCK_MAP,
+    GaussianNoiseBlock,
+)
 from chuchichaestli.models.downsampling import Downsample
 from chuchichaestli.models.maps import DIM_TO_CONV_MAP
-<<<<<<< HEAD
-=======
-from chuchichaestli.models.unet.blocks import (
-    AttnDownBlock,
-    AttnGateUpBlock,
-    AttnMidBlock,
-    AttnUpBlock,
-    ConvAttnDownBlock,
-    ConvAttnMidBlock,
-    ConvAttnUpBlock,
-    DownBlock,
-    MidBlock,
-    UpBlock,
-    GaussianNoiseBlock,
-)
->>>>>>> 5a57dde3
+from chuchichaestli.models.resnet import Norm
 from chuchichaestli.models.unet.time_embeddings import (
     SinusoidalTimeEmbedding,
 )
 from chuchichaestli.models.upsampling import Upsample
-from chuchichaestli.models.resnet import Norm
-
-
-<<<<<<< HEAD
-=======
-BLOCK_MAP = {
-    "DownBlock": DownBlock,
-    "MidBlock": MidBlock,
-    "UpBlock": UpBlock,
-    "AttnDownBlock": AttnDownBlock,
-    "AttnMidBlock": AttnMidBlock,
-    "AttnUpBlock": AttnUpBlock,
-    "ConvAttnDownBlock": ConvAttnDownBlock,
-    "ConvAttnMidBlock": ConvAttnMidBlock,
-    "ConvAttnUpBlock": ConvAttnUpBlock,
-    "AttnGateUpBlock": AttnGateUpBlock,
-}
-
-
->>>>>>> 5a57dde3
+
+
 class UNet(nn.Module):
     """UNet model implementation."""
 
@@ -280,8 +250,7 @@
         match add_noise:
             case "up":
                 self.up_blocks.insert(
-                    0,
-                    GaussianNoiseBlock(sigma=noise_sigma, detached=noise_detached)
+                    0, GaussianNoiseBlock(sigma=noise_sigma, detached=noise_detached)
                 )
             case "down":
                 self.down_blocks.append(
