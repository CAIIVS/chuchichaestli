# SPDX-FileCopyrightText: 2024-present Members of CAIIVS
# SPDX-FileNotice: Part of chuchichaestli
# SPDX-License-Identifier: GPL-3.0-or-later
"""A highly customizable U-Net model implementation."""

import warnings
import torch
from torch import nn

from chuchichaestli.models.activations import ACTIVATION_FUNCTIONS
<<<<<<< HEAD
from chuchichaestli.models.blocks import (
    BLOCK_MAP,
    GaussianNoiseBlock,
=======
from chuchichaestli.models.downsampling import (
    DOWNSAMPLE_FUNCTIONS,
    Downsample,
    DownsampleInterpolate,
)
from chuchichaestli.models.maps import DIM_TO_CONV_MAP
from chuchichaestli.models.norm import Norm
from chuchichaestli.models.unet.blocks import (
    AttnDownBlock,
    AttnGateUpBlock,
    AttnMidBlock,
    AttnUpBlock,
    ConvAttnDownBlock,
    ConvAttnMidBlock,
    ConvAttnUpBlock,
    DownBlock,
    GaussianNoiseBlock,
    MidBlock,
    UpBlock,
>>>>>>> 7573698b
)
from chuchichaestli.models.downsampling import Downsample
from chuchichaestli.models.maps import DIM_TO_CONV_MAP
from chuchichaestli.models.resnet import Norm
from chuchichaestli.models.unet.time_embeddings import (
    SinusoidalTimeEmbedding,
    DeepSinusoidalTimeEmbedding,
)
<<<<<<< HEAD
from chuchichaestli.models.upsampling import Upsample
=======
from chuchichaestli.models.upsampling import (
    UPSAMPLE_FUNCTIONS,
    Upsample,
    UpsampleInterpolate,
)
from typing import Literal
from collections.abc import Sequence

BLOCK_MAP = {
    "DownBlock": DownBlock,
    "MidBlock": MidBlock,
    "UpBlock": UpBlock,
    "AttnDownBlock": AttnDownBlock,
    "AttnMidBlock": AttnMidBlock,
    "AttnUpBlock": AttnUpBlock,
    "ConvAttnDownBlock": ConvAttnDownBlock,
    "ConvAttnMidBlock": ConvAttnMidBlock,
    "ConvAttnUpBlock": ConvAttnUpBlock,
    "AttnGateUpBlock": AttnGateUpBlock,
}
>>>>>>> 7573698b

TIME_EMBEDDING_MAP = {
    "SinusoidalTimeEmbedding": SinusoidalTimeEmbedding,
    "DeepSinusoidalTimeEmbedding": DeepSinusoidalTimeEmbedding,
    True: SinusoidalTimeEmbedding,
}


class UNet(nn.Module):
    """Highly customizable U-Net model implementation.

    The architecture consists of an encoder-decoder structure with skip connections.
    The encoder chains several convolutional (residual) and downsampling blocks.
    Each downsampling block separates the encoder into spatially hierarchical levels.
    The decoder is built symmetrically to the encoder with (residual) transposed
    convolutional and upsampling blocks, each level linked via skip connections
    which ensure spatial information is passed through the network.
    """

    def __init__(
        self,
        dimensions: int = 2,
        in_channels: int = 1,
        n_channels: int = 32,
        out_channels: int = 1,
        down_block_types: Sequence[
            Literal["DownBlock", "AttnDownBlock", "ConvAttnDownBlock"]
        ] = (
            "DownBlock",
            "DownBlock",
            "AttnDownBlock",
            "AttnDownBlock",
        ),
        mid_block_type: Literal[
            "MidBlock", "AttnMidBlock", "ConvAttnMidBlock"
        ] = "MidBlock",
        up_block_types: Sequence[
            Literal["UpBlock", "AttnUpBlock", "ConvAttnUpBlock", "AttnGateUpBlock"]
        ] = (
            "UpBlock",
            "UpBlock",
            "AttnUpBlock",
            "AttnUpBlock",
        ),
        block_out_channel_mults: Sequence[int] = (1, 2, 2, 4),
        num_blocks_per_level: int = 1,
        upsample_type: Literal["Upsample", "UpsampleInterpolate"] = "Upsample",
        downsample_type: Literal["Downsample", "DownsampleInterpolate"] = "Downsample",
        act: Literal[
            "silu",
            "swish",
            "mish",
            "gelu",
            "relu",
            "prelu",
            "leakyrelu",
            "leakyrelu,0.1",
            "leakyrelu,0.2",
            "softplus",
        ] = "silu",
        groups: int = 8,
        in_kernel_size: int = 3,
        out_kernel_size: int = 3,
        time_embedding: Literal[
            "SinusoidalTimeEmbedding", "DeepSinusoidalTimeEmbedding"
        ]
        | bool
        | None = None,
        time_channels: int = 32,
        t_emb_dim: int = 32,
        t_emb_flip: bool = False,
        t_emb_shift: float = 1.0,
        t_emb_act_fn: Literal[
            "silu",
            "swish",
            "mish",
            "gelu",
            "relu",
            "prelu",
            "leakyrelu",
            "leakyrelu,0.1",
            "leakyrelu,0.2",
            "softplus",
        ] = "silu",
        t_emb_post_act: bool = False,
        t_emb_condition_dim: int | None = None,
        res_act_fn: Literal[
            "silu",
            "swish",
            "mish",
            "gelu",
            "relu",
            "prelu",
            "leakyrelu",
            "leakyrelu,0.1",
            "leakyrelu,0.2",
            "softplus",
        ] = "silu",
        res_dropout: float = 0.1,
        res_norm_type: Literal["group", "instance", "batch", "adabatch"] = "group",
        res_groups: int = 32,
        res_kernel_size: int = 3,
        attn_head_dim: int = 32,
        attn_n_heads: int = 1,
        attn_dropout_p: float = 0.0,
        attn_norm_type: Literal["group", "instance", "batch", "adabatch"] = "group",
        attn_groups: int = 32,
        attn_kernel_size: int = 1,
        attn_gate_inter_channels: int = 32,
        skip_connection_action: Literal["concat", "avg", "add"] | None = "concat",
        skip_connection_to_all_blocks: bool | None = None,
        add_noise: Literal["up", "down"] | None = None,
        noise_sigma: float = 0.1,
        noise_detached: bool = True,
    ):
        """Constructor.

        Args:
            dimensions: Number of (spatial) dimensions.
            in_channels: Number of input channels.
            n_channels: Number of channels in the first block.
            out_channels: Number of output channels.
            down_block_types: Types of down blocks as a list, starting at the
              first block (in the highest level).
            mid_block_type: Type of mid block.
            up_block_types: Types of up blocks as a list, starting with the last
              block (lowest level).
            block_out_channel_mults: Output channel multipliers for each block.
            num_blocks_per_level: Number of blocks per level (blocks are repeated if `>1`).
            upsample_type: Type of upsampling block (see `chuchichaestli.models.upsampling` for details).
            downsample_type: Type of downsampling block (see `chuchichaestli.models.downsampling` for details).
            act: Activation function for the output layer (see
              `chuchichaestli.models.activations` for details).
            groups: Number of groups for group normalization in the output layer.
            in_kernel_size: Kernel size for the input convolution.
            out_kernel_size: Kernel size for the output convolution.
            time_embedding: Whether to use a time embedding.
            time_channels: Number of time channels.
            t_emb_dim: The dimension for the deep embedding (takes only
              effect if `time_embedding='DeepSinusoidalTimeEmbedding'`).
            t_emb_flip: Whether to flip the sine to cosine in the time embedding.
            t_emb_shift: The downscale frequency shift for the time embedding.
            t_emb_act_fn: Activation function for the time embedding.
            t_emb_post_act: Whether to use an activation function
              at the end of the time embedding.
            t_emb_condition_dim: The condition dimension for the time embedding.
            res_act_fn: Activation function for the residual blocks
              (see `chuchichaestli.models.activations` for details).
            res_dropout: Dropout rate for the residual blocks.
            res_norm_type: Normalization type for the residual block
              (see `chuchichaestli.models.norm` for details).
            res_groups: Number of groups for the residual block normalization (if group norm).
            res_kernel_size: Kernel size for the residual blocks.
            attn_head_dim: Dimension of the attention heads.
            attn_n_heads: Number of attention heads.
            attn_dropout_p: Dropout probability of the scaled dot product attention.
            attn_norm_type: Normalization type for the convolutional attention block
              (see `chuchichaestli.models.norm` for details).
            attn_groups: Number of groups for the convolutional attention block normalization
              (if `attn_norm_type` is `"group"`).
            attn_kernel_size: Kernel size for the convolutional attention block.
            attn_gate_inter_channels: Number of intermediate channels for the attention gate
              (if `up_block_types` contains `"AttnGateUpBlock"`).
            skip_connection_action: Action to take for the skip connection.
              If `None`, no skip connections are used.
            skip_connection_to_all_blocks: If `True`, the U-Net builds skip connections
              to all blocks in a level, otherwise only to the first block in a level.
            add_noise: Add a Gaussian noise regularizer block in the bottleneck (before or after).
              Can be "up" (after the bottleneck) or "down" (before the bottleneck).
            noise_sigma: Std. relative (to the magnitude of the input) for the noise generation.
            noise_detached: If True, the input is detached for the noise generation.
              Note, this should generally be `True`, otherwise the noise is learnable.
        """
        super().__init__()

        self._validate_inputs(
            dimensions, down_block_types, up_block_types, block_out_channel_mults
        )

        # Cache commonly used values
        conv_cls = DIM_TO_CONV_MAP[dimensions]
        upsample_cls = UPSAMPLE_FUNCTIONS[upsample_type]
        downsample_cls = DOWNSAMPLE_FUNCTIONS[downsample_type]
        n_mults = len(block_out_channel_mults)
        self.num_blocks_per_level = num_blocks_per_level
        self.skip_connection_to_all_blocks = skip_connection_to_all_blocks

        # Group normalization configuration
        if res_norm_type == "group" and n_channels % res_groups != 0:
            warnings.warn(
                f"Number of channels ({n_channels}) is not divisible by the number of groups ({res_groups}). Setting number of groups to n_channels."
            )
            res_groups = n_channels
            groups = min(groups, n_channels)

        # Pre-compute argument dictionaries to avoid repeated dict creation
        res_args = {
            "res_groups": res_groups,
            "res_act_fn": res_act_fn,
            "res_dropout": res_dropout,
            "res_norm_type": res_norm_type,
            "res_kernel_size": res_kernel_size,
        }

        attn_args = {
            "n_heads": attn_n_heads,
            "head_dim": attn_head_dim,
            "dropout_p": attn_dropout_p,
            "norm_type": attn_norm_type,
            "groups": attn_groups,
            "kernel_size": attn_kernel_size,
            "inter_channels": attn_gate_inter_channels,
        }

        # Input layer
        self.conv_in = conv_cls(
            in_channels, n_channels, kernel_size=in_kernel_size, padding="same"
        )

        self.time_channels = time_channels
        self.time_emb = (
            TIME_EMBEDDING_MAP[time_embedding](
                num_channels=time_channels,
                embedding_dim=t_emb_dim,
                flip_sin_to_cos=t_emb_flip,
                downscale_freq_shift=t_emb_shift,
                activation=t_emb_act_fn,
                post_activation=t_emb_post_act,
                condition_dim=t_emb_condition_dim,
            )
            if time_embedding
            else None
        )

        # Build encoder
        self.down_blocks = nn.ModuleList([])
        ins = n_channels
        for i in range(n_mults):
            outs = ins * block_out_channel_mults[i]

            for _ in range(num_blocks_per_level):
                down_block = BLOCK_MAP[down_block_types[i]](
                    dimensions=dimensions,
                    in_channels=ins,
                    out_channels=outs,
                    time_embedding=self.time_emb is not None,
                    time_channels=time_channels,
                    res_args=res_args,
                    attn_args=attn_args,
                )
                self.down_blocks.append(down_block)
                ins = outs

            if i < n_mults - 1:
                self.down_blocks.append(downsample_cls(dimensions, ins))

        # Build middle block
        self.mid_block = BLOCK_MAP[mid_block_type](
            dimensions=dimensions,
            channels=outs,
            time_embedding=self.time_emb is not None,
            time_channels=time_channels,
            res_args=res_args,
            attn_args=attn_args,
        )

        # Build decoder
        self.up_blocks = nn.ModuleList([])

        for i in reversed(range(n_mults)):
            ins = outs
            outs = ins // block_out_channel_mults[i]

            for j in range(num_blocks_per_level):
                up_block = BLOCK_MAP[up_block_types[i]](
                    dimensions=dimensions,
                    in_channels=ins if j == 0 else outs,
                    out_channels=outs,
                    time_embedding=self.time_emb is not None,
                    time_channels=time_channels,
                    res_args=res_args,
                    attn_args=attn_args,
                    skip_connection_action=(
                        skip_connection_action
                        if j == 0 or skip_connection_to_all_blocks
                        else None
                    ),
                )
                self.up_blocks.append(up_block)

            ins = outs
            if i > 0:
                self.up_blocks.append(upsample_cls(dimensions, outs))

        match add_noise:
            case "up":
                self.up_blocks.insert(
                    0, GaussianNoiseBlock(sigma=noise_sigma, detached=noise_detached)
                )
            case "down":
                self.down_blocks.append(
                    GaussianNoiseBlock(sigma=noise_sigma, detached=noise_detached)
                )

        # Output layer
        self.norm = Norm(dimensions, res_norm_type, outs, groups)
        self.act = ACTIVATION_FUNCTIONS[act]()
        self.conv_out = conv_cls(
            outs, out_channels, kernel_size=out_kernel_size, padding="same"
        )

    def _validate_inputs(
        self, dimensions, down_block_types, up_block_types, block_out_channel_mults
    ):
        """Validate constructor inputs."""
        if dimensions not in DIM_TO_CONV_MAP:
            raise ValueError(
                f"Invalid number of dimensions ({dimensions}). Must be one of {list(DIM_TO_CONV_MAP.keys())}."
            )

        if len(down_block_types) != len(up_block_types):
            raise ValueError("The number of down and up block types must be equal.")

        if len(down_block_types) != len(block_out_channel_mults):
            raise ValueError(
                "The number of down block types and output channel multipliers must be equal."
            )

    def forward(
        self, x: torch.Tensor, t: int | float | torch.Tensor | None = None
    ) -> torch.Tensor:
        """Forward pass - optimized but maintains exact original logic."""
        t_emb = None
        if t is not None:
            if not torch.is_tensor(t):
                t = torch.tensor(t, dtype=torch.long, device=x.device)
            t = t.expand(x.shape[0])
            t_emb = self.time_emb(t) if self.time_emb is not None else None

        x = self.conv_in(x)

        hh = []
        for i, down_block in enumerate(self.down_blocks):
            x = down_block(x, t_emb)
            if isinstance(
                down_block, Downsample | DownsampleInterpolate | GaussianNoiseBlock
            ):
                continue
            # Append skip connection for the last down_block in each layer
            if (i + 1) % self.num_blocks_per_level == 0:
                hh.append(x)

        x = self.mid_block(x, t_emb)

        no_count_block = 0
        for i, up_block in enumerate(self.up_blocks):
            if isinstance(
                up_block, Upsample | UpsampleInterpolate | GaussianNoiseBlock
            ):
                x = up_block(x, t_emb)
                no_count_block += 1
                continue
            # concat skip connection for the first upblock of each layer
            if (i - no_count_block) % self.num_blocks_per_level == 0:
                hs = hh.pop()
                x = up_block(x, hs, t_emb)
            elif self.skip_connection_to_all_blocks:
                hs = hh[-1]
                x = up_block(x, hs, t_emb)
            else:
                x = up_block(x=x, h=None, t=t_emb)
        x = self.conv_out(self.act(self.norm(x)))
        return x<|MERGE_RESOLUTION|>--- conflicted
+++ resolved
@@ -8,11 +8,10 @@
 from torch import nn
 
 from chuchichaestli.models.activations import ACTIVATION_FUNCTIONS
-<<<<<<< HEAD
 from chuchichaestli.models.blocks import (
     BLOCK_MAP,
     GaussianNoiseBlock,
-=======
+)
 from chuchichaestli.models.downsampling import (
     DOWNSAMPLE_FUNCTIONS,
     Downsample,
@@ -20,30 +19,10 @@
 )
 from chuchichaestli.models.maps import DIM_TO_CONV_MAP
 from chuchichaestli.models.norm import Norm
-from chuchichaestli.models.unet.blocks import (
-    AttnDownBlock,
-    AttnGateUpBlock,
-    AttnMidBlock,
-    AttnUpBlock,
-    ConvAttnDownBlock,
-    ConvAttnMidBlock,
-    ConvAttnUpBlock,
-    DownBlock,
-    GaussianNoiseBlock,
-    MidBlock,
-    UpBlock,
->>>>>>> 7573698b
-)
-from chuchichaestli.models.downsampling import Downsample
-from chuchichaestli.models.maps import DIM_TO_CONV_MAP
-from chuchichaestli.models.resnet import Norm
 from chuchichaestli.models.unet.time_embeddings import (
     SinusoidalTimeEmbedding,
     DeepSinusoidalTimeEmbedding,
 )
-<<<<<<< HEAD
-from chuchichaestli.models.upsampling import Upsample
-=======
 from chuchichaestli.models.upsampling import (
     UPSAMPLE_FUNCTIONS,
     Upsample,
@@ -52,19 +31,6 @@
 from typing import Literal
 from collections.abc import Sequence
 
-BLOCK_MAP = {
-    "DownBlock": DownBlock,
-    "MidBlock": MidBlock,
-    "UpBlock": UpBlock,
-    "AttnDownBlock": AttnDownBlock,
-    "AttnMidBlock": AttnMidBlock,
-    "AttnUpBlock": AttnUpBlock,
-    "ConvAttnDownBlock": ConvAttnDownBlock,
-    "ConvAttnMidBlock": ConvAttnMidBlock,
-    "ConvAttnUpBlock": ConvAttnUpBlock,
-    "AttnGateUpBlock": AttnGateUpBlock,
-}
->>>>>>> 7573698b
 
 TIME_EMBEDDING_MAP = {
     "SinusoidalTimeEmbedding": SinusoidalTimeEmbedding,
