<<<<<<< HEAD
"""Models package for chuchichaestli.

This file is part of Chuchichaestli.

Chuchichaestli is free software: you can redistribute it and/or modify
it under the terms of the GNU General Public License as published by
the Free Software Foundation, either version 3 of the License, or
(at your option) any later version.

Chuchichaestli is distributed in the hope that it will be useful,
but WITHOUT ANY WARRANTY; without even the implied warranty of
MERCHANTABILITY or FITNESS FOR A PARTICULAR PURPOSE.  See the
GNU General Public License for more details.

You should have received a copy of the GNU General Public License
along with Chuchichaestli.  If not, see <http://www.gnu.org/licenses/>.

Developed by the Intelligent Vision Systems Group at ZHAW.
"""
=======
# SPDX-FileCopyrightText: 2024-present Members of CAIIVS
# SPDX-FileNotice: Part of chuchichaestli
# SPDX-License-Identifier: GPL-3.0-or-later
"""Models module of chuchichaestli."""
>>>>>>> 7573698b
<|MERGE_RESOLUTION|>--- conflicted
+++ resolved
@@ -1,26 +1,4 @@
-<<<<<<< HEAD
-"""Models package for chuchichaestli.
-
-This file is part of Chuchichaestli.
-
-Chuchichaestli is free software: you can redistribute it and/or modify
-it under the terms of the GNU General Public License as published by
-the Free Software Foundation, either version 3 of the License, or
-(at your option) any later version.
-
-Chuchichaestli is distributed in the hope that it will be useful,
-but WITHOUT ANY WARRANTY; without even the implied warranty of
-MERCHANTABILITY or FITNESS FOR A PARTICULAR PURPOSE.  See the
-GNU General Public License for more details.
-
-You should have received a copy of the GNU General Public License
-along with Chuchichaestli.  If not, see <http://www.gnu.org/licenses/>.
-
-Developed by the Intelligent Vision Systems Group at ZHAW.
-"""
-=======
 # SPDX-FileCopyrightText: 2024-present Members of CAIIVS
 # SPDX-FileNotice: Part of chuchichaestli
 # SPDX-License-Identifier: GPL-3.0-or-later
-"""Models module of chuchichaestli."""
->>>>>>> 7573698b
+"""Models module of chuchichaestli."""