"""Package metadata."""

<<<<<<< HEAD
__version__ = "0.2.3.dev0"
=======
__version__ = "0.2.6"
>>>>>>> c16f4576
<|MERGE_RESOLUTION|>--- conflicted
+++ resolved
@@ -1,7 +1,3 @@
 """Package metadata."""
 
-<<<<<<< HEAD
-__version__ = "0.2.3.dev0"
-=======
-__version__ = "0.2.6"
->>>>>>> c16f4576
+__version__ = "0.2.6.dev0"