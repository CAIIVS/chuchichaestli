--- conflicted
+++ resolved
@@ -1,7 +1,3 @@
 """Package metadata."""
 
-<<<<<<< HEAD
-__version__ = "0.2.0.dev7"
-=======
-__version__ = "0.2.3"
->>>>>>> 48852571
+__version__ = "0.2.3"