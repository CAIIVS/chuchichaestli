--- conflicted
+++ resolved
@@ -136,8 +136,6 @@
 
     steps:
     - uses: actions/checkout@v4
-<<<<<<< HEAD
-=======
       # Only run this job on pull requests
       if: github.ref != 'refs/heads/master'
       with:
@@ -147,7 +145,6 @@
         token: ${{ secrets.READ_WRITE_PAT }}
     - uses: actions/checkout@v4
       if: github.event_name == 'push'
->>>>>>> 9e8f2d81
       with:
         ref: ${{ github.head_ref }}
         fetch-depth: 0
@@ -166,14 +163,8 @@
     - name: Push changes
       uses: ad-m/github-push-action@master
       with:
-<<<<<<< HEAD
-        branch: ${{ github.head_ref }}
-        force_with_lease: true
-=======
         github_token: ${{ secrets.READ_WRITE_PAT }}
         branch: ${{ github.ref }}
-
->>>>>>> 9e8f2d81
 
   version-bump-release:
     name: Release version bump ⬆️
@@ -192,11 +183,7 @@
       if: github.event_name == 'pull_request'
       with:
         fetch-depth: 0
-<<<<<<< HEAD
-        ref: ${{ github.head_ref }}
-=======
         ref: ${{ github.event.pull_request.head.ref }}
->>>>>>> 9e8f2d81
         persist-credentials: false # otherwise, the token used is the GITHUB_TOKEN.
         token: ${{ secrets.READ_WRITE_PAT }}
     - uses: actions/checkout@v4
@@ -221,16 +208,4 @@
       uses: ad-m/github-push-action@master
       with:
         github_token: ${{ secrets.READ_WRITE_PAT }}
-<<<<<<< HEAD
-        branch: main
-    # - name: Create Pull Request
-    #   uses: peter-evans/create-pull-request@v7
-    #   with:
-    #     branch: version-bump
-    #     title: 'Release Version Bump'
-    #     body: 'Automated version bump for release'
-    #     base: main
-    #     head: version-bump
-=======
-        branch: ${{ github.event.pull_request.head.ref }}
->>>>>>> 9e8f2d81
+        branch: ${{ github.event.pull_request.head.ref }}