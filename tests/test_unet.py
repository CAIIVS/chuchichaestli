"""Tests for the UNet model.

This file is part of Chuchichaestli.

Chuchichaestli is free software: you can redistribute it and/or modify
it under the terms of the GNU General Public License as published by
the Free Software Foundation, either version 3 of the License, or
(at your option) any later version.

Chuchichaestli is distributed in the hope that it will be useful,
but WITHOUT ANY WARRANTY; without even the implied warranty of
MERCHANTABILITY or FITNESS FOR A PARTICULAR PURPOSE.  See the
GNU General Public License for more details.

You should have received a copy of the GNU General Public License
along with Chuchichaestli.  If not, see <http://www.gnu.org/licenses/>.

Developed by the Intelligent Vision Systems Group at ZHAW.
"""

from chuchichaestli.models.unet import UNet

import pytest
import torch


def test_throws_error_on_invalid_dimension():
    """Test that the UNet model throws an error when an invalid dimension is passed."""
    with pytest.raises(ValueError):
        UNet(dimensions=4)


def test_throws_error_on_mismatched_lengths():
    """Test that the UNet model throws an error when the down and up block types have different lengths."""
    with pytest.raises(ValueError):
        UNet(
            down_block_types=("DownBlock", "AttnDownBlock"),
            up_block_types=("UpBlock", "AttnUpBlock", "AttnUpBlock"),
        )


def test_throws_error_on_mismatched_lengths_2():
    """Test that the UNet model throws an error when the down block types and out channels have different lengths."""
    with pytest.raises(ValueError):
        UNet(
            down_block_types=("DownBlock", "AttnDownBlock"),
            up_block_types=("UpBlock", "AttnUpBlock"),
            block_out_channel_mults=(1, 2, 3),
        )


@pytest.mark.parametrize(
    "dimensions,down_block_types,up_block_types,n_channels,block_out_channel_mults",
    [
        (1, ("DownBlock", "DownBlock"), ("UpBlock", "UpBlock"), 32, (1, 2)),
        (2, ("DownBlock", "DownBlock"), ("UpBlock", "UpBlock"), 32, (1, 2)),
        (3, ("DownBlock", "DownBlock"), ("UpBlock", "UpBlock"), 32, (1, 2)),
        # Attention test cases in 2D
        (2, ("AttnDownBlock", "DownBlock"), ("UpBlock", "UpBlock"), 32, (1, 2)),
        (2, ("DownBlock", "DownBlock"), ("AttnUpBlock", "UpBlock"), 32, (1, 2)),
        (2, ("DownBlock", "AttnDownBlock"), ("UpBlock", "UpBlock"), 32, (1, 2)),
        (2, ("DownBlock", "DownBlock"), ("UpBlock", "AttnUpBlock"), 32, (1, 2)),
        (2, ("AttnDownBlock", "DownBlock"), ("UpBlock", "AttnUpBlock"), 32, (1, 2)),
        (2, ("AttnDownBlock", "DownBlock"), ("UpBlock", "AttnUpBlock"), 32, (1, 2)),
        # Attention test cases in 3D
        (3, ("AttnDownBlock", "DownBlock"), ("UpBlock", "UpBlock"), 32, (1, 2)),
        (3, ("DownBlock", "DownBlock"), ("AttnUpBlock", "UpBlock"), 32, (1, 2)),
        (3, ("DownBlock", "AttnDownBlock"), ("UpBlock", "UpBlock"), 32, (1, 2)),
        (3, ("DownBlock", "DownBlock"), ("UpBlock", "AttnUpBlock"), 32, (1, 2)),
        (3, ("AttnDownBlock", "DownBlock"), ("UpBlock", "AttnUpBlock"), 32, (1, 2)),
        (
            2,
            ("DownBlock", "DownBlock", "DownBlock"),
            ("UpBlock", "UpBlock", "UpBlock"),
            16,
            (1, 2, 2),
        ),
        (
            2,
            ("DownBlock", "DownBlock", "DownBlock", "DownBlock"),
            ("UpBlock", "UpBlock", "UpBlock", "UpBlock"),
            16,
            (1, 2, 2, 4),
        ),
        (
            3,
            ("DownBlock", "DownBlock", "DownBlock"),
            ("UpBlock", "UpBlock", "UpBlock"),
            16,
            (1, 2, 2),
        ),
        (
            3,
            ("DownBlock", "DownBlock", "DownBlock", "DownBlock"),
            ("UpBlock", "UpBlock", "UpBlock", "UpBlock"),
            16,
            (1, 2, 2, 4),
        ),
        # AttentionGate test cases
        (
            2,
            ("DownBlock", "DownBlock"),
            ("AttnGateUpBlock", "AttnGateUpBlock"),
            32,
            (1, 2),
        ),
        (
            3,
            ("DownBlock", "DownBlock"),
            ("AttnGateUpBlock", "AttnGateUpBlock"),
            32,
            (1, 2),
        ),
    ],
)
def test_forward_pass(
    dimensions, down_block_types, up_block_types, n_channels, block_out_channel_mults
):
    """Test the forward pass of the UNet model."""
    model = UNet(
        dimensions=dimensions,
        down_block_types=down_block_types,
        up_block_types=up_block_types,
        block_out_channel_mults=block_out_channel_mults,
        n_channels=n_channels,
        res_groups=4,
        num_layers_per_block=1,
    )
    input_dims = (1, 1) + (64,) * dimensions
    sample = torch.randn(*input_dims)  # Example input
    timestep = 0.5  # Example timestep
    output = model(sample, timestep)
    assert output.shape == input_dims  # Check output shape


<<<<<<< HEAD
def test_info_conv_attn(
    dimensions=2,
    down_block_types=("ConvAttnDownBlock",)*2,
    up_block_types=("ConvAttnUpBlock",)*2,
    n_channels=64,
    block_out_channel_mults=(1,) + (2,)*(2-1),
    img_wh=128,
):
    """Test print a torchinfo pass of a UNet with Conv-Attention blocks."""
=======
def test_info_attn(
    dimensions=2,
    down_block_types=("AttnDownBlock",)*4,
    up_block_types=("AttnUpBlock",)*4,
    n_channels=64,
    block_out_channel_mults=(1,) + (2,)*(4-1),
    img_wh=256,
):
    """Test print a torchinfo pass of a UNet with Self-Attention blocks."""
>>>>>>> 6f9b4d93
    model = UNet(
        dimensions=dimensions,
        in_channels=1,
        n_channels=n_channels,
        out_channels=1,
        down_block_types=down_block_types,
        up_block_types=up_block_types,
        block_out_channel_mults=block_out_channel_mults,
        time_embedding=False,
<<<<<<< HEAD
        res_groups=8,
        num_layers_per_block=2,
        attn_groups=16,
=======
        res_groups=4,
        num_layers_per_block=1,
        attn_n_heads=1,
>>>>>>> 6f9b4d93
    )
    print(f"\n# UNet({down_block_types=}, {up_block_types=})")
    try:
        from torchinfo import summary

        summary(
            model,
            (2, 1) + (img_wh,) * dimensions,
            col_names=["input_size", "output_size", "num_params"],
            device=torch.device("cpu")
        )
    except ImportError:
        print(model)
    print()


<<<<<<< HEAD
=======
def test_info_gated_attn(
    dimensions=2,
    down_block_types=("DownBlock", "DownBlock"),
    up_block_types=("AttnGateUpBlock", "AttnGateUpBlock"),
    n_channels=32,
    block_out_channel_mults=(1, 2),
):
    """Test print a torchinfo pass of a UNet with gated Attention blocks."""
    model = UNet(
        dimensions=dimensions,
        down_block_types=down_block_types,
        up_block_types=up_block_types,
        block_out_channel_mults=block_out_channel_mults,
        n_channels=n_channels,
        time_embedding=False,
        res_groups=4,
        num_layers_per_block=1,
    )
    print(f"\n# UNet({up_block_types=})")
    try:
        from torchinfo import summary

        summary(
            model,
            (2, 1) + (128,) * dimensions,
            col_names=["input_size", "output_size", "num_params"],
        )
    except ImportError:
        print(model)
    print()


>>>>>>> 6f9b4d93
@pytest.mark.parametrize(
    "dimensions,down_block_types,up_block_types,n_channels,block_out_channel_mults",
    [
        (1, ("DownBlock", "DownBlock"), ("UpBlock", "UpBlock"), 8, (1, 2)),
        (2, ("DownBlock", "AttnDownBlock"), ("AttnUpBlock", "UpBlock"), 8, (1, 2)),
        (3, ("DownBlock", "AttnDownBlock"), ("AttnUpBlock", "UpBlock"), 8, (1, 2)),
    ],
)
def test_no_timestep(
    dimensions, down_block_types, up_block_types, n_channels, block_out_channel_mults
):
    """Test the forward pass of the UNet model without a timestep."""
    model = UNet(
        dimensions=dimensions,
        down_block_types=down_block_types,
        up_block_types=up_block_types,
        n_channels=n_channels,
        block_out_channel_mults=block_out_channel_mults,
        time_embedding=False,
        res_groups=8,
    )
    input_dims = (1, 1) + (64,) * dimensions
    sample = torch.randn(*input_dims)  # Example input

    output = model(sample)
    assert output.shape == input_dims


@pytest.mark.parametrize(
    "dimensions,down_block_types,up_block_types,n_channels,block_out_channel_mults,in_channels,out_channels",
    [
        (1, ("DownBlock", "DownBlock"), ("UpBlock", "UpBlock"), 32, (2, 4), 1, 3),
        (2, ("DownBlock", "DownBlock"), ("UpBlock", "UpBlock"), 32, (2, 4), 1, 3),
        (3, ("DownBlock", "DownBlock"), ("UpBlock", "UpBlock"), 32, (2, 4), 1, 3),
        (1, ("DownBlock", "DownBlock"), ("UpBlock", "UpBlock"), 16, (2, 4), 6, 3),
        (2, ("DownBlock", "DownBlock"), ("UpBlock", "UpBlock"), 16, (2, 4), 6, 3),
        (3, ("DownBlock", "DownBlock"), ("UpBlock", "UpBlock"), 16, (2, 4), 6, 3),
    ],
)
def test_out_channels(
    dimensions,
    down_block_types,
    up_block_types,
    n_channels,
    block_out_channel_mults,
    in_channels,
    out_channels,
):
    """Test the forward pass of the UNet model with a different number of output channels."""
    model = UNet(
        dimensions=dimensions,
        down_block_types=down_block_types,
        up_block_types=up_block_types,
        n_channels=n_channels,
        block_out_channel_mults=block_out_channel_mults,
        in_channels=in_channels,
        out_channels=out_channels,
        res_groups=16,
    )
    input_dims = (1, in_channels) + (64,) * dimensions
    sample = torch.randn(*input_dims)
    timestep = 0.5
    output = model(sample, timestep)
    assert output.shape == (1, out_channels) + (64,) * dimensions


@pytest.mark.parametrize(
    "in_kernel_size,out_kernel_size,res_kernel_size",
    [
        (1, 1, 1),
        (3, 3, 3),
        (5, 5, 5),
        (7, 7, 7),
        (9, 9, 9),
        (1, 3, 5),
        (5, 3, 1),
        (3, 1, 5),
        (5, 1, 3),
        (1, 5, 3),
    ],
)
def test_kernel_sizes(in_kernel_size, out_kernel_size, res_kernel_size):
    """Test the forward pass of the UNet model with different kernel sizes."""
    model = UNet(
        dimensions=2,
        down_block_types=("DownBlock", "DownBlock"),
        up_block_types=("UpBlock", "UpBlock"),
        n_channels=16,
        block_out_channel_mults=(1, 2),
        in_kernel_size=in_kernel_size,
        out_kernel_size=out_kernel_size,
        res_kernel_size=res_kernel_size,
        res_groups=16,
    )
    input_dims = (1, 1, 64, 64)
    sample = torch.randn(*input_dims)
    timestep = 0.5
    output = model(sample, timestep)
    assert output.shape == input_dims


@pytest.mark.parametrize(
    "dimensions,down_block_types,up_block_types,n_channels,block_out_channel_mults,skip_connection_action",
    [
        (1, ("DownBlock", "DownBlock"), ("UpBlock", "UpBlock"), 8, (1, 2), "concat"),
        (
            2,
            ("DownBlock", "AttnDownBlock"),
            ("AttnUpBlock", "UpBlock"),
            8,
            (1, 2),
            "concat",
        ),
        (
            3,
            ("DownBlock", "AttnDownBlock"),
            ("AttnUpBlock", "UpBlock"),
            8,
            (1, 2),
            "concat",
        ),
        (1, ("DownBlock", "DownBlock"), ("UpBlock", "UpBlock"), 8, (1, 2), "avg"),
        (
            2,
            ("DownBlock", "AttnDownBlock", "DownBlock"),
            ("AttnUpBlock", "UpBlock", "AttnUpBlock"),
            8,
            (1, 2, 3),
            "avg",
        ),
        (
            3,
            ("DownBlock", "AttnDownBlock"),
            ("AttnUpBlock", "UpBlock"),
            8,
            (1, 2),
            "avg",
        ),
        (1, ("DownBlock", "DownBlock"), ("UpBlock", "UpBlock"), 8, (1, 2), "add"),
        (
            2,
            ("DownBlock", "AttnDownBlock", "DownBlock"),
            ("AttnUpBlock", "UpBlock", "AttnUpBlock"),
            8,
            (1, 2, 3),
            "add",
        ),
        (
            3,
            ("DownBlock", "AttnDownBlock"),
            ("AttnUpBlock", "UpBlock"),
            8,
            (1, 2),
            "add",
        ),
    ],
)
def test_skip_connection_action(
    dimensions,
    down_block_types,
    up_block_types,
    n_channels,
    block_out_channel_mults,
    skip_connection_action,
):
    """Test the forward pass of the UNet model without a timestep."""
    model = UNet(
        dimensions=dimensions,
        down_block_types=down_block_types,
        up_block_types=up_block_types,
        n_channels=n_channels,
        block_out_channel_mults=block_out_channel_mults,
        time_embedding=False,
        res_groups=8,
        skip_connection_action=skip_connection_action,
    )
    input_dims = (1, 1) + (64,) * dimensions
    sample = torch.randn(*input_dims)  # Example input

    output = model(sample)
    assert output.shape == input_dims


@pytest.mark.parametrize(
    "dimensions,down_block_types,up_block_types,n_channels,block_out_channel_mults,add_noise,noise_sigma",
    [
        (1, ("DownBlock", "DownBlock"), ("UpBlock", "UpBlock"), 32, (1, 2), "up", 0.1),
        (2, ("DownBlock", "DownBlock"), ("UpBlock", "UpBlock"), 32, (1, 2), "up", 0.1),
        (3, ("DownBlock", "DownBlock"), ("UpBlock", "UpBlock"), 32, (1, 2), "up", 0.1),
        # Attention test cases in 2D
        (
            2,
            ("AttnDownBlock", "DownBlock"),
            ("UpBlock", "UpBlock"),
            32,
            (1, 2),
            "up",
            0.1,
        ),
        (
            2,
            ("DownBlock", "DownBlock"),
            ("AttnUpBlock", "UpBlock"),
            32,
            (1, 2),
            "up",
            0.2,
        ),
        (
            2,
            ("DownBlock", "AttnDownBlock"),
            ("UpBlock", "UpBlock"),
            32,
            (1, 2),
            "down",
            0.1,
        ),
        (
            2,
            ("DownBlock", "DownBlock"),
            ("UpBlock", "AttnUpBlock"),
            32,
            (1, 2),
            "down",
            0.2,
        ),
        (
            2,
            ("AttnDownBlock", "DownBlock"),
            ("UpBlock", "AttnUpBlock"),
            32,
            (1, 2),
            "down",
            0.1,
        ),
        (
            2,
            ("AttnDownBlock", "DownBlock"),
            ("UpBlock", "AttnUpBlock"),
            32,
            (1, 2),
            "down",
            0.1,
        ),
        # Attention test cases in 3D
        (
            3,
            ("AttnDownBlock", "DownBlock"),
            ("UpBlock", "UpBlock"),
            32,
            (1, 2),
            "up",
            0.1,
        ),
        (
            3,
            ("DownBlock", "DownBlock"),
            ("AttnUpBlock", "UpBlock"),
            32,
            (1, 2),
            "up",
            0.1,
        ),
        (
            3,
            ("DownBlock", "AttnDownBlock"),
            ("UpBlock", "UpBlock"),
            32,
            (1, 2),
            "down",
            0.1,
        ),
        (
            3,
            ("DownBlock", "DownBlock"),
            ("UpBlock", "AttnUpBlock"),
            32,
            (1, 2),
            "down",
            0.1,
        ),
        (
            3,
            ("AttnDownBlock", "DownBlock"),
            ("UpBlock", "AttnUpBlock"),
            32,
            (1, 2),
            "up",
            0.1,
        ),
        (
            2,
            ("DownBlock", "DownBlock", "DownBlock"),
            ("UpBlock", "UpBlock", "UpBlock"),
            16,
            (1, 2, 2),
            "up",
            0.1,
        ),
        (
            2,
            ("DownBlock", "DownBlock", "DownBlock", "DownBlock"),
            ("UpBlock", "UpBlock", "UpBlock", "UpBlock"),
            16,
            (1, 2, 2, 4),
            "up",
            0.1,
        ),
        (
            3,
            ("DownBlock", "DownBlock", "DownBlock"),
            ("UpBlock", "UpBlock", "UpBlock"),
            16,
            (1, 2, 2),
            "down",
            0.1,
        ),
        (
            3,
            ("DownBlock", "DownBlock", "DownBlock", "DownBlock"),
            ("UpBlock", "UpBlock", "UpBlock", "UpBlock"),
            16,
            (1, 2, 2, 4),
            "down",
            0.1,
        ),
        # AttentionGate test cases
        (
            2,
            ("DownBlock", "DownBlock"),
            ("AttnGateUpBlock", "AttnGateUpBlock"),
            32,
            (1, 2),
            "up",
            0.1,
        ),
        (
            3,
            ("DownBlock", "DownBlock"),
            ("AttnGateUpBlock", "AttnGateUpBlock"),
            32,
            (1, 2),
            "up",
            0.1,
        ),
    ],
)
def test_forward_pass_with_noise(
    dimensions,
    down_block_types,
    up_block_types,
    n_channels,
    block_out_channel_mults,
    add_noise,
    noise_sigma,
):
    """Test the forward pass of the UNet model."""
    model = UNet(
        dimensions=dimensions,
        down_block_types=down_block_types,
        up_block_types=up_block_types,
        block_out_channel_mults=block_out_channel_mults,
        n_channels=n_channels,
        res_groups=4,
        num_layers_per_block=1,
        add_noise=add_noise,
        noise_sigma=noise_sigma,
    )
    input_dims = (1, 1) + (64,) * dimensions
    sample = torch.randn(*input_dims)  # Example input
    timestep = 0.5  # Example timestep
    output1 = model(sample, timestep)
    output2 = model(sample, timestep)
    assert output1.shape == input_dims  # Check output shape
    assert not torch.equal(output1, output2)


def test_forward_pass_with_noise_at_inference(
    dimensions=2,
    down_block_types=("DownBlock", "DownBlock"),
    up_block_types=("UpBlock", "UpBlock"),
    n_channels=64,
    block_out_channel_mults=(2, 2),
    add_noise="up",
    noise_sigma=0.1,
):
    model = UNet(
        dimensions=dimensions,
        down_block_types=down_block_types,
        up_block_types=up_block_types,
        block_out_channel_mults=block_out_channel_mults,
        n_channels=n_channels,
        res_groups=4,
        num_layers_per_block=1,
        add_noise=add_noise,
        noise_sigma=noise_sigma,
    )
    model.eval()
    input_dims = (1, 1) + (64,) * dimensions
    sample = torch.randn(*input_dims)  # Example input
    timestep = 0.5  # Example timestep
    output1 = model(sample, timestep)
    output2 = model(sample, timestep)
    assert output1.shape == input_dims  # Check output shape
    assert torch.equal(output1, output2)<|MERGE_RESOLUTION|>--- conflicted
+++ resolved
@@ -133,27 +133,15 @@
     assert output.shape == input_dims  # Check output shape
 
 
-<<<<<<< HEAD
 def test_info_conv_attn(
     dimensions=2,
-    down_block_types=("ConvAttnDownBlock",)*2,
-    up_block_types=("ConvAttnUpBlock",)*2,
+    down_block_types=("ConvAttnDownBlock",) * 2,
+    up_block_types=("ConvAttnUpBlock",) * 2,
     n_channels=64,
-    block_out_channel_mults=(1,) + (2,)*(2-1),
+    block_out_channel_mults=(1,) + (2,) * (2 - 1),
     img_wh=128,
 ):
     """Test print a torchinfo pass of a UNet with Conv-Attention blocks."""
-=======
-def test_info_attn(
-    dimensions=2,
-    down_block_types=("AttnDownBlock",)*4,
-    up_block_types=("AttnUpBlock",)*4,
-    n_channels=64,
-    block_out_channel_mults=(1,) + (2,)*(4-1),
-    img_wh=256,
-):
-    """Test print a torchinfo pass of a UNet with Self-Attention blocks."""
->>>>>>> 6f9b4d93
     model = UNet(
         dimensions=dimensions,
         in_channels=1,
@@ -163,15 +151,9 @@
         up_block_types=up_block_types,
         block_out_channel_mults=block_out_channel_mults,
         time_embedding=False,
-<<<<<<< HEAD
         res_groups=8,
         num_layers_per_block=2,
         attn_groups=16,
-=======
-        res_groups=4,
-        num_layers_per_block=1,
-        attn_n_heads=1,
->>>>>>> 6f9b4d93
     )
     print(f"\n# UNet({down_block_types=}, {up_block_types=})")
     try:
@@ -181,54 +163,19 @@
             model,
             (2, 1) + (img_wh,) * dimensions,
             col_names=["input_size", "output_size", "num_params"],
-            device=torch.device("cpu")
+            device=torch.device("mps"),
         )
     except ImportError:
         print(model)
     print()
 
 
-<<<<<<< HEAD
-=======
-def test_info_gated_attn(
-    dimensions=2,
-    down_block_types=("DownBlock", "DownBlock"),
-    up_block_types=("AttnGateUpBlock", "AttnGateUpBlock"),
-    n_channels=32,
-    block_out_channel_mults=(1, 2),
-):
-    """Test print a torchinfo pass of a UNet with gated Attention blocks."""
-    model = UNet(
-        dimensions=dimensions,
-        down_block_types=down_block_types,
-        up_block_types=up_block_types,
-        block_out_channel_mults=block_out_channel_mults,
-        n_channels=n_channels,
-        time_embedding=False,
-        res_groups=4,
-        num_layers_per_block=1,
-    )
-    print(f"\n# UNet({up_block_types=})")
-    try:
-        from torchinfo import summary
-
-        summary(
-            model,
-            (2, 1) + (128,) * dimensions,
-            col_names=["input_size", "output_size", "num_params"],
-        )
-    except ImportError:
-        print(model)
-    print()
-
-
->>>>>>> 6f9b4d93
 @pytest.mark.parametrize(
     "dimensions,down_block_types,up_block_types,n_channels,block_out_channel_mults",
     [
-        (1, ("DownBlock", "DownBlock"), ("UpBlock", "UpBlock"), 8, (1, 2)),
-        (2, ("DownBlock", "AttnDownBlock"), ("AttnUpBlock", "UpBlock"), 8, (1, 2)),
-        (3, ("DownBlock", "AttnDownBlock"), ("AttnUpBlock", "UpBlock"), 8, (1, 2)),
+        (1, ("DownBlock", "DownBlock"), ("UpBlock", "UpBlock"), 32, (1, 2)),
+        (2, ("DownBlock", "AttnDownBlock"), ("AttnUpBlock", "UpBlock"), 32, (1, 2)),
+        (3, ("DownBlock", "AttnDownBlock"), ("AttnUpBlock", "UpBlock"), 32, (1, 2)),
     ],
 )
 def test_no_timestep(
@@ -397,6 +344,7 @@
         block_out_channel_mults=block_out_channel_mults,
         time_embedding=False,
         res_groups=8,
+        attn_groups=8,
         skip_connection_action=skip_connection_action,
     )
     input_dims = (1, 1) + (64,) * dimensions
@@ -609,6 +557,7 @@
     add_noise="up",
     noise_sigma=0.1,
 ):
+    """Test the forward pass of the UNet model with noise at inference."""
     model = UNet(
         dimensions=dimensions,
         down_block_types=down_block_types,
