--- conflicted
+++ resolved
@@ -63,7 +63,6 @@
         (2, ("AttnDownBlock", "DownBlock"), ("UpBlock", "AttnUpBlock"), 32, (1, 2)),
         (2, ("AttnDownBlock", "DownBlock"), ("UpBlock", "AttnUpBlock"), 32, (1, 2)),
         # Attention test cases in 3D
-<<<<<<< HEAD
         (3, ("AttnDownBlock", "DownBlock"), ("UpBlock", "UpBlock"), 32, (1, 2)),
         (3, ("DownBlock", "DownBlock"), ("AttnUpBlock", "UpBlock"), 32, (1, 2)),
         (3, ("DownBlock", "AttnDownBlock"), ("UpBlock", "UpBlock"), 32, (1, 2)),
@@ -96,12 +95,7 @@
             ("UpBlock", "UpBlock", "UpBlock", "UpBlock"),
             16,
             (1, 2, 2, 4),
-=======
-        (3, ("AttnDownBlock", "DownBlock"), ("UpBlock", "UpBlock"), (32, 64)),
-        (3, ("DownBlock", "DownBlock"), ("AttnUpBlock", "UpBlock"), (32, 64)),
-        (3, ("DownBlock", "AttnDownBlock"), ("UpBlock", "UpBlock"), (32, 64)),
-        (3, ("DownBlock", "DownBlock"), ("UpBlock", "AttnUpBlock"), (32, 64)),
-        (3, ("AttnDownBlock", "DownBlock"), ("UpBlock", "AttnUpBlock"), (16, 32)),
+        ),
         # AttentionGate test cases
         (
             2,
@@ -114,7 +108,6 @@
             ("DownBlock", "DownBlock"),
             ("AttnGateUpBlock", "AttnGateUpBlock"),
             (32, 64),
->>>>>>> 935f8455
         ),
     ],
 )
