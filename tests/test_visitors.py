--- conflicted
+++ resolved
@@ -72,16 +72,13 @@
 
 def test_mps_memory_allocation(mps_visitor):
     """Test the MPS memory allocation visitor."""
-<<<<<<< HEAD
     visitor = MPSMemoryAllocationVisitor()
     res_block = ResidualBlock(3, 64, 32, True, 64)
     visitor.visit(res_block)
     res_block(torch.randn(1, 64, 32, 32, 32), torch.randn(1, 64))
-    assert len(visitor.memory_stats) == 13 + 1  # 10 layers + resnet block itself
-=======
     visitor = mps_visitor
     if visitor:
-        assert len(visitor.memory_stats) == 10 + 1  # 10 layers + resnet block itself
+        assert len(visitor.memory_stats) == 11
 
 
 def test_mps_memory_report(mps_visitor):
@@ -92,5 +89,4 @@
         rep = visitor.report()
         assert isinstance(rep, list)
         assert len(rep) == 10 + 1
-        assert isinstance(rep[0], str)
->>>>>>> 7994619e
+        assert isinstance(rep[0], str)