"""Tests for visitors.

This file is part of Chuchichaestli.

Chuchichaestli is free software: you can redistribute it and/or modify
it under the terms of the GNU General Public License as published by
the Free Software Foundation, either version 3 of the License, or
(at your option) any later version.

Chuchichaestli is distributed in the hope that it will be useful,
but WITHOUT ANY WARRANTY; without even the implied warranty of
MERCHANTABILITY or FITNESS FOR A PARTICULAR PURPOSE.  See the
GNU General Public License for more details.

You should have received a copy of the GNU General Public License
along with Chuchichaestli.  If not, see <http://www.gnu.org/licenses/>.

Developed by the Intelligent Vision Systems Group at ZHAW.
"""


import pytest
import torch
from chuchichaestli.debug.memory_usage import (
    CudaMemoryStatsVisitor,
    MPSMemoryAllocationVisitor,
)
from chuchichaestli.models.resnet import ResidualBlock


def test_cuda_memory_stats_visitor():
    """Test the CUDA memory stats visitor."""
    if not CudaMemoryStatsVisitor.has_cuda():
        print("No CUDA device found!")
        return
    visitor = CudaMemoryStatsVisitor()
    res_block = ResidualBlock(3, 64, 32, True, 64)
    visitor.visit(res_block)
    res_block(torch.randn(1, 64, 32, 32, 32), torch.randn(1, 64))
    assert (
        len(visitor.memory_stats) == 10 + 2 + 1
    )  # 10 layers + 2 for the Norm internals + resnet block itself


@pytest.fixture
def mps_visitor(request):
    """Initialize and cache fixture for a stripped MPS visitor."""
    v_dict = request.config.cache.get("mps_visitor", None)
    if not MPSMemoryAllocationVisitor.has_mps():
        print("No MPS device found!")
        return v_dict
    elif v_dict is None:
        torch.mps.empty_cache()
        mps_device = torch.device("mps")
        # init visitor
        visitor = MPSMemoryAllocationVisitor()
        # Conv3D is not supported on MPS
        res_block = ResidualBlock(2, 64, 32, True, 64)
        res_block.to(mps_device)
        visitor.visit(res_block)
        res_block(
            torch.randn(1, 64, 32, 32, device=mps_device),
            torch.randn(1, 64, device=mps_device),
        )
        # remove hook references for JSON caching
        visitor.unlink()
        request.config.cache.set("mps_visitor", visitor.__dict__)
    else:
        visitor = MPSMemoryAllocationVisitor(**v_dict)
    return visitor


<<<<<<< HEAD
@pytest.fixture
def mps_visitor(request):
    """Initialize and cache fixture for a stripped MPS visitor."""
    v_dict = request.config.cache.get("mps_visitor", None)
    if not MPSMemoryAllocationVisitor.has_mps():
        print("No MPS device found!")
        return v_dict
    elif v_dict is None:
        torch.mps.empty_cache()
        mps_device = torch.device("mps")
        # init visitor
        visitor = MPSMemoryAllocationVisitor()
        # Conv3D is not supported on MPS
        res_block = ResidualBlock(2, 64, 32, True, 64)
        res_block.to(mps_device)
        visitor.visit(res_block)
        res_block(
            torch.randn(1, 64, 32, 32, device=mps_device),
            torch.randn(1, 64, device=mps_device),
        )
        # remove hook references for JSON caching
        visitor.unlink()
        request.config.cache.set("mps_visitor", visitor.__dict__)
    else:
        visitor = MPSMemoryAllocationVisitor(**v_dict)
    return visitor


def test_mps_memory_allocation(mps_visitor):
    """Test the MPS memory allocation visitor."""
    visitor = mps_visitor
    if visitor:
        assert len(visitor.memory_stats) == 10 + 1  # 10 layers + resnet block itself
=======
def test_mps_memory_allocation(mps_visitor):
    """Test the MPS memory allocation visitor."""
    visitor = MPSMemoryAllocationVisitor()
    res_block = ResidualBlock(3, 64, 32, True, 64)
    visitor.visit(res_block)
    res_block(torch.randn(1, 64, 32, 32, 32), torch.randn(1, 64))
    visitor = mps_visitor
    if visitor:
        assert len(visitor.memory_stats) == 11
>>>>>>> 0838dcab


def test_mps_memory_report(mps_visitor):
    """Test the MPS memory allocation visitor."""
    visitor = mps_visitor
    if visitor:
        print()
        rep = visitor.report()
        assert isinstance(rep, list)
        assert len(rep) == 10 + 1
        assert isinstance(rep[0], str)<|MERGE_RESOLUTION|>--- conflicted
+++ resolved
@@ -70,51 +70,11 @@
     return visitor
 
 
-<<<<<<< HEAD
-@pytest.fixture
-def mps_visitor(request):
-    """Initialize and cache fixture for a stripped MPS visitor."""
-    v_dict = request.config.cache.get("mps_visitor", None)
-    if not MPSMemoryAllocationVisitor.has_mps():
-        print("No MPS device found!")
-        return v_dict
-    elif v_dict is None:
-        torch.mps.empty_cache()
-        mps_device = torch.device("mps")
-        # init visitor
-        visitor = MPSMemoryAllocationVisitor()
-        # Conv3D is not supported on MPS
-        res_block = ResidualBlock(2, 64, 32, True, 64)
-        res_block.to(mps_device)
-        visitor.visit(res_block)
-        res_block(
-            torch.randn(1, 64, 32, 32, device=mps_device),
-            torch.randn(1, 64, device=mps_device),
-        )
-        # remove hook references for JSON caching
-        visitor.unlink()
-        request.config.cache.set("mps_visitor", visitor.__dict__)
-    else:
-        visitor = MPSMemoryAllocationVisitor(**v_dict)
-    return visitor
-
-
 def test_mps_memory_allocation(mps_visitor):
     """Test the MPS memory allocation visitor."""
     visitor = mps_visitor
     if visitor:
         assert len(visitor.memory_stats) == 10 + 1  # 10 layers + resnet block itself
-=======
-def test_mps_memory_allocation(mps_visitor):
-    """Test the MPS memory allocation visitor."""
-    visitor = MPSMemoryAllocationVisitor()
-    res_block = ResidualBlock(3, 64, 32, True, 64)
-    visitor.visit(res_block)
-    res_block(torch.randn(1, 64, 32, 32, 32), torch.randn(1, 64))
-    visitor = mps_visitor
-    if visitor:
-        assert len(visitor.memory_stats) == 11
->>>>>>> 0838dcab
 
 
 def test_mps_memory_report(mps_visitor):
